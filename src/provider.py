--- conflicted
+++ resolved
@@ -1,10 +1,6 @@
 import httpx
 
-<<<<<<< HEAD
-from src.settings import OPENAI_API_KEY, MODEL, OPENROUTER_API_KEY, OLLAMA_BASE_URL, PROVIDER
-=======
-from src.constants import OPENAI_API_KEY, LLM_MODEL, OPENROUTER_API_KEY, OLLAMA_BASE_URL, LLM_PROVIDER
->>>>>>> 02c36b8c
+from src.settings import OPENAI_API_KEY, LLM_MODEL, OPENROUTER_API_KEY, OLLAMA_BASE_URL, LLM_PROVIDER
 
 # General defaults for more deterministic SQL generation
 GEN_PARAMS = {
