<<<<<<< HEAD
fixture-folder/
plan.md
.env
.env_local
*.duckdb
.venv
.idea
=======
.env_local
>>>>>>> f160a5cc

# Python
__pycache__/
*.py[cod]
*$py.class
*.so
.Python
build/
develop-eggs/
dist/
downloads/
eggs/
.eggs/
lib/
lib64/
parts/
sdist/
var/
wheels/
*.egg-info/
.installed.cfg
*.egg

# Virtual environments
.venv/
.env/
env/
ENV/

# uv
.uv/

# IDE
.idea/
.vscode/
*.swp
*.swo
*~

# OS
.DS_Store
Thumbs.db

# Project specific
.env
.env.local
*.log

fixture-folder/
plan.md
*.duckdb
.venv
.idea

# Byte-compiled / optimized / DLL files
*.py[codz]

# Distribution / packaging
share/python-wheels/
MANIFEST

# PyInstaller
#  Usually these files are written by a python script from a template
#  before PyInstaller builds the exe, so as to inject date/other infos into it.
*.manifest
*.spec

# Installer logs
pip-log.txt
pip-delete-this-directory.txt

# Unit test / coverage reports
htmlcov/
.tox/
.nox/
.coverage
.coverage.*
.cache
nosetests.xml
coverage.xml
*.cover
*.py.cover
.hypothesis/
.pytest_cache/
cover/

# Translations
*.mo
*.pot

# Django stuff:
local_settings.py
db.sqlite3
db.sqlite3-journal

# Flask stuff:
instance/
.webassets-cache

# Scrapy stuff:
.scrapy

# Sphinx documentation
docs/_build/

# PyBuilder
.pybuilder/
target/

# Jupyter Notebook
.ipynb_checkpoints

# IPython
profile_default/
ipython_config.py

# pyenv
#   For a library or package, you might want to ignore these files since the code is
#   intended to run in multiple environments; otherwise, check them in:
# .python-version

# pipenv
#   According to pypa/pipenv#598, it is recommended to include Pipfile.lock in version control.
#   However, in case of collaboration, if having platform-specific dependencies or dependencies
#   having no cross-platform support, pipenv may install dependencies that don't work, or not
#   install all needed dependencies.
#Pipfile.lock

# UV
#   Similar to Pipfile.lock, it is generally recommended to include uv.lock in version control.
#   This is especially recommended for binary packages to ensure reproducibility, and is more
#   commonly ignored for libraries.
#uv.lock

# poetry
#   Similar to Pipfile.lock, it is generally recommended to include poetry.lock in version control.
#   This is especially recommended for binary packages to ensure reproducibility, and is more
#   commonly ignored for libraries.
#   https://python-poetry.org/docs/basic-usage/#commit-your-poetrylock-file-to-version-control
#poetry.lock
#poetry.toml

# pdm
#   Similar to Pipfile.lock, it is generally recommended to include pdm.lock in version control.
#   pdm recommends including project-wide configuration in pdm.toml, but excluding .pdm-python.
#   https://pdm-project.org/en/latest/usage/project/#working-with-version-control
#pdm.lock
#pdm.toml
.pdm-python
.pdm-build/

# pixi
#   Similar to Pipfile.lock, it is generally recommended to include pixi.lock in version control.
#pixi.lock
#   Pixi creates a virtual environment in the .pixi directory, just like venv module creates one
#   in the .venv directory. It is recommended not to include this directory in version control.
.pixi

# PEP 582; used by e.g. github.com/David-OConnor/pyflow and github.com/pdm-project/pdm
__pypackages__/

# Celery stuff
celerybeat-schedule
celerybeat.pid

# SageMath parsed files
*.sage.py

# Environments
.envrc
venv/
env.bak/
venv.bak/

# Spyder project settings
.spyderproject
.spyproject

# Rope project settings
.ropeproject

# mkdocs documentation
/site

# mypy
.mypy_cache/
.dmypy.json
dmypy.json

# Pyre type checker
.pyre/

# pytype static type analyzer
.pytype/

# Cython debug symbols
cython_debug/

# PyCharm
#  JetBrains specific template is maintained in a separate JetBrains.gitignore that can
#  be found at https://github.com/github/gitignore/blob/main/Global/JetBrains.gitignore
#  and can be added to the global gitignore or merged into this file.  For a more nuclear
#  option (not recommended) you can uncomment the following to ignore the entire idea folder.
#.idea/

# Abstra
# Abstra is an AI-powered process automation framework.
# Ignore directories containing user credentials, local state, and settings.
# Learn more at https://abstra.io/docs
.abstra/

# Visual Studio Code
#  Visual Studio Code specific template is maintained in a separate VisualStudioCode.gitignore 
#  that can be found at https://github.com/github/gitignore/blob/main/Global/VisualStudioCode.gitignore
#  and can be added to the global gitignore or merged into this file. However, if you prefer, 
#  you could uncomment the following to ignore the entire vscode folder
# .vscode/

# Ruff stuff:
.ruff_cache/

# PyPI configuration file
.pypirc

# Cursor
#  Cursor is an AI-powered code editor. `.cursorignore` specifies files/directories to
#  exclude from AI features like autocomplete and code analysis. Recommended for sensitive data
#  refer to https://docs.cursor.com/context/ignore-files
.cursorignore
.cursorindexingignore

# Marimo
marimo/_static/
marimo/_lsp/
__marimo__/<|MERGE_RESOLUTION|>--- conflicted
+++ resolved
@@ -1,4 +1,3 @@
-<<<<<<< HEAD
 fixture-folder/
 plan.md
 .env
@@ -6,9 +5,6 @@
 *.duckdb
 .venv
 .idea
-=======
-.env_local
->>>>>>> f160a5cc
 
 # Python
 __pycache__/
